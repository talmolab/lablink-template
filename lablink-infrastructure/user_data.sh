#!/bin/bash
set -e

<<<<<<< HEAD
# Set non-interactive mode to prevent prompts during package installation
export DEBIAN_FRONTEND=noninteractive

# Install Docker if not already installed
if ! command -v docker &> /dev/null; then
  apt-get update
  apt-get install -y docker.io
fi

# Install required packages for Caddy
=======
export DEBIAN_FRONTEND=noninteractive
export NEEDRESTART_MODE=a

# Install Docker
>>>>>>> 7ce34146
apt-get update
apt-get install -y debian-keyring debian-archive-keyring apt-transport-https curl

# Ensure Docker is running
systemctl start docker
systemctl enable docker

# Install Caddy for SSL termination
curl -1sLf 'https://dl.cloudsmith.io/public/caddy/stable/gpg.key' | gpg --dearmor -o /usr/share/keyrings/caddy-stable-archive-keyring.gpg
curl -1sLf 'https://dl.cloudsmith.io/public/caddy/stable/debian.deb.txt' | tee /etc/apt/sources.list.d/caddy-stable.list
apt-get update
apt-get install -y caddy

# Create config directory and file in /etc/lablink-allocator in EC2 instance
mkdir -p /etc/lablink-allocator
cat <<EOF > /etc/lablink-allocator/config.yaml
${CONFIG_CONTENT}
EOF

# Create startup script file in /etc/lablink-allocator in EC2 instance if enabled
if [ "${STARTUP_ENABLED}" = "true" ]; then
  echo ">> Custom startup: enabled; writing script"
  cat <<EOF > /etc/lablink-allocator/custom-startup.sh
${CLIENT_STARTUP_SCRIPT}
EOF
  chmod +x /etc/lablink-allocator/custom-startup.sh
else
  echo ">> Custom startup: disabled or empty script; skipping"
fi

# Start allocator container on port 5000 (Caddy will proxy to it)
IMAGE="ghcr.io/talmolab/lablink-allocator-image:${ALLOCATOR_IMAGE_TAG}"
docker pull $IMAGE
docker run -d -p 127.0.0.1:5000:5000 \
  --mount type=bind,src=/etc/lablink-allocator,dst=/config,ro \
  -e ENVIRONMENT=${RESOURCE_SUFFIX} \
  -e ALLOCATOR_PUBLIC_IP=${ALLOCATOR_PUBLIC_IP} \
  -e ALLOCATOR_KEY_NAME=${ALLOCATOR_KEY_NAME} \
  -e CLOUD_INIT_LOG_GROUP=${CLOUD_INIT_LOG_GROUP} \
  $IMAGE

# Configure Caddy for SSL termination with Let's Encrypt
# If SSL_STAGING is true, serve HTTP only (no SSL, unlimited testing)
# If SSL_STAGING is false, use Let's Encrypt production server (HTTPS with trusted certs, rate limited)
if [ "${SSL_STAGING}" = "true" ]; then
  cat <<EOF > /etc/caddy/Caddyfile
# Staging mode: HTTP only (no SSL certificates)
http://${DOMAIN_NAME} {
    reverse_proxy localhost:5000
}
EOF
else
  cat <<EOF > /etc/caddy/Caddyfile
# Production mode: HTTPS with Let's Encrypt
${DOMAIN_NAME} {
    reverse_proxy localhost:5000
}
EOF
fi

# Restart Caddy to apply configuration
systemctl restart caddy<|MERGE_RESOLUTION|>--- conflicted
+++ resolved
@@ -1,23 +1,10 @@
 #!/bin/bash
 set -e
 
-<<<<<<< HEAD
-# Set non-interactive mode to prevent prompts during package installation
-export DEBIAN_FRONTEND=noninteractive
-
-# Install Docker if not already installed
-if ! command -v docker &> /dev/null; then
-  apt-get update
-  apt-get install -y docker.io
-fi
-
-# Install required packages for Caddy
-=======
 export DEBIAN_FRONTEND=noninteractive
 export NEEDRESTART_MODE=a
 
 # Install Docker
->>>>>>> 7ce34146
 apt-get update
 apt-get install -y debian-keyring debian-archive-keyring apt-transport-https curl
 
