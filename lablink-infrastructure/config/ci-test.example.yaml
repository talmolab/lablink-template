--- conflicted
+++ resolved
@@ -1,18 +1,6 @@
 # LabLink CI-Test Configuration
 # For template maintainers testing infrastructure changes
 # This configuration is for validating the template itself works correctly
-#
-# ⚠️ IMPORTANT - Template Maintainers Only:
-# - This config uses Let's Encrypt with a shared domain: ci-test.lablink-template-testing.com
-# - RATE LIMIT: 5 deployments per week maximum (Let's Encrypt limit)
-# - Coordinate with team before deploying to avoid hitting limit
-# - Consider using IP-only for some infrastructure tests
-# - Monitor usage: https://crt.sh/?q=lablink-template-testing.com
-#
-# Prerequisites:
-# - Access to talmolab AWS account
-# - GitHub secrets configured for ci-test environment
-# - Coordinate with team to avoid simultaneous deploys
 #
 # Usage:
 #   # Template maintainers only - tests the template repo infrastructure
@@ -22,8 +10,6 @@
 #   cd lablink-infrastructure
 #   ../scripts/init-terraform.sh ci-test
 #   terraform apply -var="resource_suffix=ci-test"
-#
-# Access URL: https://ci-test.lablink-template-testing.com
 #
 # Note: This uses separate AWS infrastructure from production deployments
 # to avoid conflicts when testing template changes.
@@ -67,18 +53,8 @@
   region: "us-west-2"
 
 dns:
-  # DNS enabled for testing
+  # DNS enabled for testing (required to work around Caddy bug)
   enabled: true
-<<<<<<< HEAD
-  terraform_managed: true  # Let Terraform manage DNS records
-  domain: "ci-test.lablink-template-testing.com"  # Full domain name
-  zone_id: "Z1038183268T83E91AYJF"  # Template testing zone
-
-eip:
-  # Use persistent EIP for ci-test
-  strategy: "persistent"
-  tag_name: "lablink-eip"  # Will become lablink-eip-ci-test
-=======
   terraform_managed: true # Let Terraform manage DNS records
   domain: "lablink-template-testing.com" # Template testing domain
   zone_id: "" # Will be set by setup-aws-infrastructure.sh
@@ -91,20 +67,10 @@
   # Use dynamic EIPs for ci-test (creates new, releases on destroy)
   strategy: "dynamic"
   tag_name: "lablink-eip" # Will become lablink-eip-ci-test
->>>>>>> ea848faa
 
 ssl:
-  # Use Let's Encrypt for testing (production certs)
+  # Use Let's Encrypt staging certs for testing (unlimited, not trusted)
   provider: "letsencrypt"
-<<<<<<< HEAD
-  email: "berri104@gmail.com"
-  certificate_arn: ""
-
-startup_script:
-  enabled: false
-  path: "config/custom-startup.sh"
-  on_error: "continue"
-=======
   email: "admin@example.com" # Update with maintainer email
   staging: true # Staging certs = HTTP only, no rate limits
 
@@ -125,7 +91,6 @@
     monthly_budget_usd: 500
   cloudtrail:
     retention_days: 90
->>>>>>> ea848faa
 
 # S3 bucket for Terraform state (template testing infrastructure)
 # Separate from production deployments to avoid conflicts
