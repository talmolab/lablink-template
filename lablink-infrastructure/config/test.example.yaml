--- conflicted
+++ resolved
@@ -1,31 +1,14 @@
 # LabLink Test Environment Configuration
 # For staging/pre-production testing with S3 backend
+# Copy to config.yaml for test deployments
 #
-# Use this for:
-# - Staging environment for pre-production validation
-# - Testing with team before production deployment
-# - CI/CD workflows with S3 state
-#
-# ⚠️ Rate Limit Consideration:
-# - If using Let's Encrypt, limit to 1-2 deployments per week
-# - For frequent testing, configure with CloudFlare SSL or IP-only
-# - See config/README.md for SSL provider comparison
-#
-# Prerequisites:
-# - S3 bucket for Terraform state
-# - DynamoDB table for state locking
-# - Route53 hosted zone (if using DNS)
-# - GitHub secrets configured for test environment
-#
-# Setup:
+# Usage:
 #   cp lablink-infrastructure/config/test.example.yaml lablink-infrastructure/config/config.yaml
-#   # Edit config.yaml with your values (domain, SSL provider, region, etc.)
+#   # Edit config.yaml with your values
 #   ./scripts/setup-aws-infrastructure.sh  # Creates S3, DynamoDB, Route53
 #   cd lablink-infrastructure
 #   ../scripts/init-terraform.sh test
 #   terraform apply -var="resource_suffix=test"
-#
-# Access URL: Depends on dns/ssl configuration
 
 db:
   dbname: "lablink_db"
@@ -68,11 +51,6 @@
 dns:
   # Enable DNS for test environment
   enabled: true
-<<<<<<< HEAD
-  terraform_managed: true  # Let Terraform manage DNS records
-  domain: "test.lablink.example.com"  # Full domain name (supports sub-subdomains)
-  zone_id: ""  # (Optional) Hardcode zone ID or leave empty for auto-lookup
-=======
   terraform_managed: true # Let Terraform manage DNS records
   domain: "example.com" # Your base domain (Route53 hosted zone)
   zone_id: "" # Will be set by setup-aws-infrastructure.sh
@@ -80,7 +58,6 @@
   pattern: "custom" # Using custom pattern (workaround for allocator bug - see issue #212)
   custom_subdomain: "test" # Creates: test.example.com
   create_zone: false # Use existing zone
->>>>>>> ea848faa
 
 eip:
   # Use persistent EIP for test (keeps same IP across redeploys)
@@ -88,17 +65,8 @@
   tag_name: "lablink-eip" # Will become lablink-eip-test
 
 ssl:
-  # Use Let's Encrypt for test (production certs - always HTTPS)
+  # Use Let's Encrypt staging certs for test (unlimited, not trusted)
   provider: "letsencrypt"
-<<<<<<< HEAD
-  email: "admin@example.com"  # Your email for Let's Encrypt notifications
-  certificate_arn: ""  # Not needed for letsencrypt
-
-startup_script:
-  enabled: false  # Enable custom startup script if needed
-  path: "config/custom-startup.sh"
-  on_error: "continue"
-=======
   email: "admin@example.com" # Your email for Let's Encrypt notifications
   staging: true # Staging certs = HTTP only, no rate limits
 
@@ -119,7 +87,6 @@
     monthly_budget_usd: 500
   cloudtrail:
     retention_days: 90
->>>>>>> ea848faa
 
 # S3 bucket for Terraform state (must be unique across ALL of AWS)
 # Example: if your org is "acme", use "tf-state-lablink-acme"
