--- conflicted
+++ resolved
@@ -1,33 +1,14 @@
 # LabLink Production Configuration
 # For production deployments with S3 backend
+# Copy to config.yaml for production
 #
-# Use this for:
-# - Production environment serving real users
-# - Stable, infrequent infrastructure changes
-# - Mission-critical deployments
-#
-# ✅ Recommended for Production:
-# - Use persistent EIP for stable IP address
-# - Use Let's Encrypt or ACM for SSL
-# - Enable monitoring and backups
-# - Use stable Docker image tags (not 'latest')
-#
-# Prerequisites:
-# - S3 bucket for Terraform state
-# - DynamoDB table for state locking
-# - Route53 hosted zone (if using DNS)
-# - GitHub secrets configured for prod environment
-# - Domain with DNS properly configured
-#
-# Setup:
+# Usage:
 #   cp lablink-infrastructure/config/prod.example.yaml lablink-infrastructure/config/config.yaml
-#   # Edit config.yaml with your values (use stable domain, production SSL)
+#   # Edit config.yaml with your values
 #   ./scripts/setup-aws-infrastructure.sh  # Creates S3, DynamoDB, Route53
 #   cd lablink-infrastructure
 #   ../scripts/init-terraform.sh prod
 #   terraform apply -var="resource_suffix=prod"
-#
-# Access URL: https://your-domain.com (configure in dns.domain)
 
 db:
   dbname: "lablink_db"
@@ -70,16 +51,6 @@
 dns:
   # Enable DNS for production
   enabled: true
-<<<<<<< HEAD
-  terraform_managed: true  # Let Terraform manage DNS records
-  domain: "lablink.example.com"  # Full domain name
-  zone_id: ""  # (Optional) Hardcode zone ID or leave empty for auto-lookup
-
-eip:
-  # Use persistent EIP for production (keeps IP across redeploys)
-  strategy: "persistent"
-  tag_name: "lablink-eip"  # Will become lablink-eip-prod
-=======
   terraform_managed: true # Let Terraform manage DNS records
   domain: "example.com" # Your base domain (Route53 hosted zone)
   zone_id: "" # Will be set by setup-aws-infrastructure.sh
@@ -92,20 +63,10 @@
   # Consider persistent EIP for production (keeps IP across redeploys)
   strategy: "persistent" # Reuses existing EIP with tag
   tag_name: "lablink-eip" # Will become lablink-eip-prod
->>>>>>> ea848faa
 
 ssl:
-  # Use Let's Encrypt for production
+  # Use Let's Encrypt production certs
   provider: "letsencrypt"
-<<<<<<< HEAD
-  email: "admin@example.com"  # Your email for Let's Encrypt notifications
-  certificate_arn: ""
-
-startup_script:
-  enabled: false
-  path: "config/custom-startup.sh"
-  on_error: "continue"
-=======
   email: "admin@example.com" # Your email for Let's Encrypt notifications
   staging: false # Production certs = trusted HTTPS (rate limited)
 
@@ -126,7 +87,6 @@
     monthly_budget_usd: 500
   cloudtrail:
     retention_days: 90
->>>>>>> ea848faa
 
 # S3 bucket for Terraform state (must be unique across ALL of AWS)
 # Example: if your org is "acme", use "tf-state-lablink-acme-prod"
